################################################################################
# This script generates an ASKAP WALLABY spectral line cube HTML report. 
#
# Compatibility: Python version 3.x
#
# Required directories and files:
#
# -- metadata/mslist-scienceData*txt
# -- metadata/mslist-cal*txt
# -- metadata/mslist-*101.txt
# -- slurmOutput/*sh
# -- image.restored.i.SB<SBID>.cube.contsub.fits 
# -- diagnostics/cubestats-<field>/*txt
# -- diagnostics/*png
# -- diagnostics/Flagging_Summaries/*SL.ms.flagSummary
# -- SpectralCube_BeamLogs/*.txt
#
# Output files: All saved in Figures directory. 
#
# To run type:
#
# python <script name> -s <sbid> -c <cal sbid> -i <imagebase name>
# e.g. python wallaby_hi_val.py -s 12209 -c 12194
#
# A default is set if no imagebase name is specified. 
#
# Author: Bi-Qing For
# Email: biqing.for [at] icrar.org
# 
# Modified Date: 23 Feb 2021 (BQF)
#
################################################################################

import os
import os.path
import sys
import glob
from astropy.io import fits
import numpy as np
from datetime import datetime
import PIL 
from PIL import Image
from astropy.stats import median_absolute_deviation
import warnings
from astropy.utils.exceptions import AstropyWarning
from scipy.optimize import OptimizeWarning
import math
from scipy.constants import k as k_B
import subprocess 
import astropy.coordinates as coord
import astropy.units as u
from astropy.io.fits import getheader
from scipy.stats import iqr
from scipy.optimize import curve_fit
from numpy import inf
from astroquery.vizier import Vizier
from astroquery.vizier import conf
from argparse import ArgumentParser
import re

# This step is necessary to avoid matplotlib using the Xwindows backend. 
# Otherwise, it does not work on galaxy. 

import matplotlib as mpl
mpl.use('Agg')
import matplotlib.pyplot as plt 
import matplotlib.pylab as pylab
import matplotlib.patches as mpatches

PI = math.pi

#################################################
#       Functions for the main program
#################################################

def BeamPosition():
    """
    Defining 36 beam positions for plotting.
    """
    
    XPOS, YPOS = [], []

    x=0
    for j in range(0,6,1):
        x += 0.1
        y=0
        for k in range(0,6,1):
            y += 0.2
            XPOS.append(x)
            YPOS.append(y)

    return XPOS, YPOS

def gauss(x, *p):
    """ 
    Fitting a Gaussian function.
    """
    A, mu, sigma = p

    return A*np.exp(-(x-mu)**2/(2.*sigma**2))


def get_FitsHeader(fitsimage):
    """
    Getting basic information of processed mosaic
    """
    hdu = getheader(fitsimage)
    bmaj = round(float(hdu['BMAJ'])*3600., 2)  #arcsec
    bmin = round(float(hdu['BMIN'])*3600., 2)  #arcsec

    return bmaj, bmin


def get_HIPASS(ra, dec):
    """
    Getting the HIPASS sources within the 6x6 sq deg field through VizieR. 
    HICAT; Meyer et al. (2004)
    NHICAT; Wong et al. (2006)
    HIPASS BGC; Koribalski et al. (2004)
    """

    print ("Retrieving HIPASS sources from Vizier. Depending on server connection, this might take a while......")

    conf.server = 'vizier.cfa.harvard.edu'

    catalogue_hicat ='VIII/73/hicat'
    catalogue_nhicat = 'VIII/89/nhicat'
    catalogue_BGC = 'J/AJ/128/16'
    
    Vizier.ROW_LIMIT = -1
    hicat = Vizier(columns=['HIPASS', '_RAJ2000', '_DEJ2000', 'RVsp', 'Speak', 'Sint', 'RMS', 'Qual'], catalog = catalogue_hicat, vizier_server=conf.server, timeout=10000)
    nhicat = Vizier(columns=['HIPASS', '_RAJ2000', 'DEJ2000', 'RVsp', 'Speak', 'Sint', 'RMS', 'Q', 'cf', 'ext'], catalog = catalogue_nhicat, vizier_server=conf.server, timeout=10000)
    BGC = Vizier(columns=['HIPASS', 'RAJ2000', 'DEJ2000', 'GLON', 'GLAT', 'ID', 'SPeak', 'e_SPeak', 'FHI', 'e_FHI', 'Vsys', 'e_VSys', 'W50', 'W20', 'VLG', 'logM', 'f_logM'], catalog = catalogue_BGC , vizier_server=conf.server, timeout=10000)

    TOKS_RA = ra.split(":")
    ra_hr = float(TOKS_RA[0])
    ra_min = float(TOKS_RA[1])
    ra_sec = float(TOKS_RA[2])
    ra_deg = round(15.0*(ra_hr + ra_min/60. + ra_sec/3600.), 7) #Converting it to decimal degree
    TOKS_DEC = dec.split(".", 2)
    TOKS_DEC_SIGN = TOKS_DEC[0][0]  #extract the positive or negative sign
    dec_deg = float(TOKS_DEC[0][1:])
    dec_arcmin = float(TOKS_DEC[1])
    dec_arcsec = float(TOKS_DEC[2])
    dec_tdeg = round(dec_deg + dec_arcmin/60. + dec_arcsec/3600., 7) #Converting it to decimal degree ignoring the sign here
    if TOKS_DEC_SIGN == '-': # taking into account the negative sign
        dec_tdeg = dec_tdeg * -1.0
        
    hicat_result = hicat.query_region(coord.SkyCoord(ra=ra_deg, dec=dec_tdeg, unit=(u.deg, u.deg), frame='icrs'), width=[6*u.deg])
    nhicat_result = nhicat.query_region(coord.SkyCoord(ra=ra_deg, dec=dec_deg, unit=(u.deg, u.deg), frame='icrs'), width=[6*u.deg])
    BGC_result = BGC.query_region(coord.SkyCoord(ra=ra_deg, dec=dec_tdeg, unit=(u.deg, u.deg), frame='icrs'), width=[6*u.deg])
                        
    hipass_cat = fig_dir+'/'+'hipass.txt'

    # Check if the file exists
    if os.path.isfile(hipass_cat):
        os.system('rm '+ hipass_cat)

    f = open(hipass_cat,'a')

    if hicat_result.keys()==[catalogue_hicat]:
        f.write('# HICAT; Meyer et al. 2004\n')
        hicat_result[catalogue_hicat].write(f, format='ascii.fixed_width', delimiter=' ')
    else:
        f.write('No HICAT sources (Meyer et al. 2004) within 6x6 degrees\n')
    
    if nhicat_result.keys()==[catalogue_nhicat]:
        f.write('# NHICAT; Wong et al. 2006\n')
        nhicat_result[catalogue_nhicat].write(f, format='ascii.fixed_width', delimiter=' ')
    else:
        f.write('No Northern HICAT sources (Wong et al. 2006) within 6x6 degrees\n')
    
    if BGC_result.keys()==[catalogue_BGC]:
        f.write('# HIPASS Bright Galaxies Catalogue; Koribalski et al. 2004\n')
        BGC_result[catalogue_BGC].write(f, format='ascii.fixed_width', delimiter=' ')
    else:
        f.write('No HIPASS Bright Galaxies Catalogue sources (Koribalski et al. 2004) within 6x6 degrees')

    f.close()
        
    return hipass_cat

    
def get_Version(param):
    """
    Getting the latest ASKAPsoft version that is used for the data reduction.
    """

    line = subprocess.check_output(['grep', 'Processed with ASKAPsoft', param])
    str_line = line.decode('utf-8')
    askapsoft = re.findall('ASKAPsoft\ version\ [0-9].+', str_line)[0].split()[-1]

    return askapsoft
        
def get_Flagging_KeyValues(flagging_file):
    """
    Getting Flagging Key Values. 
    """

    flag_infile = open(flagging_file, 'r')
    LINES = flag_infile.readlines()[:6]
    flag_infile.close()
    
    N_Rec = 'nRec'  # Total number of spectra feeds into the synthesis image. This is not always constant so grab the value beam-by-beam.
    N_Chan = 'nChan'  # Total number of channel

    # Search for keywords in the file
    
    for i in range(len(LINES)):
        line = LINES[i]
        if line.find(N_Rec) >=0:
            TOKS = line.split()
            n_Rec = float(TOKS[2])
        if line.find(N_Chan) >=0:
            TOKS = line.split()
            n_Chan = float(TOKS[2])

    exp_count = n_Rec*35 #counting antenna number from zero based on the recorded data
    
    return n_Rec, n_Chan, exp_count


def get_Flagging(flagging_file, n_Rec, nChan, exp_count):
    """
    Getting flagging statistics and finding out beam-by-beam antenna based (completely) flagging. 
    """

    line = subprocess.check_output(['grep','Flagged', flagging_file]) # grab the summary line
    str_line = line.decode('utf-8')
    TOKS = str_line.split()
    total_flagged_pct = float(TOKS[-2]) #data+autocorrelation
    total_uv = float(TOKS[7])

    # Getting data flagged percentage
    
    autocorr_flagged_pct = (36 * n_Rec * n_Chan / total_uv)*100.0
    data_flagged_pct = round(total_flagged_pct - autocorr_flagged_pct, 3)

    # Finding out which antenna has been flagged completely.
    ANT1, ANT2, FLAG = [], [], [] 
    with open(flagging_file, 'r') as f:
        for line in f:
            if "#" not in line:  # grep -v "#"
                if "Flagged" not in line:   # grep -v "Flagged"
                    if len(line.split())>2:  # avoid new channel-wise summaries at end of flagSummary file
                        TOKS=line.split()
                        ant1 = int(TOKS[3])
                        ant2 = int(TOKS[4])
                        flag = float(TOKS[6])
                        if (ant1 < ant2) and (flag == 100): # extract non-correlated antenna pairs with 100 percent flagging
                            ANT1.append(ant1)
                            ANT2.append(ant2)
                            FLAG.append(flag)

    ant1, ant2, flag = np.asarray(ANT1), np.asarray(ANT2), np.asarray(FLAG)
    
    ANT_NAME = []
    for x in range(0,36):
        count1 = np.count_nonzero(ant1 == x)
        count2 = np.count_nonzero(ant2 == x)
        total_count = count1 + count2
        if total_count == exp_count:
            ant_num = x+1
            ant_name = 'ak'+ str(ant_num)
            ANT_NAME.append(ant_name)

    total_flagged_ant = len(ANT_NAME)
       
    flag_ant_file = 'flagged_antenna.txt'
    ffile = open(fig_dir + '/'+ flag_ant_file,'a')
    
    if total_flagged_ant > 1:
        ffile.write(flagging_file[-24:-18])
        ffile.write('\n')
        for item in ANT_NAME:
            ffile.write(item)
            ffile.write('\n')
    else:
        ffile.write(flagging_file[-24:-18])
        ffile.write('\n none \n')

    ffile.close()
                
    return data_flagged_pct, total_flagged_ant, flag_ant_file


def get_Metadata(metafile):
    """
    Getting basic information on observed field (one field only). 
    """

    mslist_file = open(metafile, 'r')
    LINES = mslist_file.readlines()
    mslist_file.close()

    nBlocks = 6  # these are the number of correlator cards (PILOT survey value)
    
    obs_date = 'Observed from'
    code = 'Code'
    duration = 'Total elapsed time'
    antenna = 'antennas'
    frame = 'Frame'
    
    for i in range(len(LINES)):
        line = LINES[i]
        if line.find(antenna) >=0:
            TOKS = line.split()
            n_ant = TOKS[5][-2:]
        if line.find(obs_date) >=0:
            TOKS = line.split()
            start_obs_date = TOKS[6]
            end_obs_date = TOKS[8]
        if line.find(duration) >=0:
            TOKS = line.split()
            tobs = float(TOKS[10]) # in second
        if line.find(code) >= 0:
            next_line = LINES[i+1]
            TOKS = next_line.split()
            field = TOKS[5]
            ra = TOKS[6][:-5]
            dec = TOKS[7][:-4]
        if line.find(frame) >= 0:
            next_line = LINES[i+1]
            TOKS = next_line.split()
            total_obs_bw = float(TOKS[10])*nBlocks/1000.0 # kHz to MHz 
            
    return n_ant, start_obs_date, end_obs_date, tobs, field, ra, dec, total_obs_bw



def get_Metadata_freq(metafile_science):
    """
    Getting basic information on observed field (one field only). Frequency and channel related items. 
    """

    mslist_file = open(metafile_science, 'r')
    LINES = mslist_file.readlines()
    mslist_file.close()

    frame = 'Frame'
    
    for i in range(len(LINES)):
        line = LINES[i]
        if line.find(frame) >=0:
            next_line = LINES[i+1]
            TOKS = next_line.split()
            chan_width = float(TOKS[10])*1000. # convert kHz to Hz
            cfreq = TOKS[12] #MHz
            nchan = TOKS[7]

    return chan_width, cfreq, nchan    
    

def get_Frequency_Range(cubestat_contsub):
    """
    Frequency range and total channel of the mosaic
    """
    
    line = subprocess.check_output(['sed', '-n', '3p', cubestat_contsub])
    TOKS = line.split()
    start_freq = round(float(TOKS[1]), 3)
    
    line = subprocess.check_output(['tail', '-1', cubestat_contsub])
    TOKS = line.split()
    end_freq = round(float(TOKS[1]), 3)
    
    return start_freq, end_freq


def make_Thumbnail(image, thumb_img, sizeX, sizeY, dir):
    """
    Making thumbnail image.
    """
    
    size = sizeX, sizeY
    im = Image.open(image)
    im.thumbnail(size)
    im.save(dir+ '/' + thumb_img)

    return thumb_img


def qc_Missing_Data(infile):
    """
    Checking for missing data channels in the mosaic cube. 
    This helps checking for the correlator drop out or insufficient RFI flagging. 
    e.g. 4MHz (correlator block) ~ 216 channels. 
    """

    data = np.loadtxt(infile)
    maxfdensity = data[:,8]

    count = sum(map(lambda x : x==0, maxfdensity))

    # Not using 216 channels because Doppler correction can affect the number
    if count >= 100:
        QC_mdata_id = 'bad'
        QC_mdata_keyword = 'Yes > 100'
    elif (0 < count < 100):
        QC_mdata_id = 'ok'
        QC_mdata_keyword = 'Yes < 100, n= '+str(count)
    else:
        QC_mdata_id = 'good'
        QC_mdata_keyword = 'None'
        
    return QC_mdata_id, QC_mdata_keyword


def qc_Bad_Chans(infile, mad_rms, med_rms):
    """
    Checking for bad channels in the mosaic cube. 
    """

    BAD_CHAN = []

    stat_file = open(infile, 'r')
    LINES = stat_file.readlines()[2:]
    stat_file.close()

    threshold = 1.2  # value selected to be more consistent with SoFiA flagged criterion
    
#    value = med_madfm + 0.4  # Deviation from the med_madfm. Need to check with larger sample of data to decide the best value. 

    for i in range(len(LINES)):
        line = LINES[i]
        TOKS = line.split()
        chan = TOKS[0]
 #       madfm = float(TOKS[5])
        rms = float(TOKS[3])
        
#        if madfm > value:
        value = abs(rms - med_rms)
        criterion = 1.4826*threshold*mad_rms
        if value > criterion:
            BAD_CHAN.append(chan)

    if BAD_CHAN == []:
        BAD_CHAN.append('none')
        QC_badchan_id = 'good'
    else:
        QC_badchan_id = 'bad'

    mosaic_bad_chan = 'mosaic_badchans.txt'
    print (','.join(BAD_CHAN), file=open(fig_dir + '/' + mosaic_bad_chan,'w'))

    n_bad_chan = len(BAD_CHAN)

    # Check if number of bad channel recorded is 1. If yes, check if is it a none keyword.
    # If yes, number of bad channel should be 0.
    
    if n_bad_chan == 1:
        with open(fig_dir + '/' + mosaic_bad_chan) as f:
            if 'none' in f.read():
                n_bad_chan = 0
                print ('yes')
    
    return n_bad_chan, mosaic_bad_chan, QC_badchan_id

def qc_BeamLogs(beam_threshold):
    """
    Evaluating the threshold of the measured beams. 
    Greater than 5% is bad for flux error.
    Between 3% and 5% is OK for flux error.
    Less than 3% is good for flux error.
    """
    
    QC_BEAM_LABEL = []

<<<<<<< HEAD
=======
=======
    file_dir = 'SpectralCube_BeamLogs'
    basename = '/beamlog.image.restored.' + imagebase + field
    QC_BEAMS_LABEL = []
    
>>>>>>> 0242d8c7b484c81f2ae7076c53eae2f48924307b
>>>>>>> 71cb94df
    for i in range(0,36):
        b_threshold = beam_threshold[i]  #index 0 corresponds to beam 26 as input threshold is sorted by beam position.  
        if (b_threshold >= 0.05):  
            QC_BEAM_LABEL.append('bad')
        elif (0.03 <= b_threshold < 0.05):
            QC_BEAM_LABEL.append('ok')
        else:
            QC_BEAM_LABEL.append('good')

    return QC_BEAM_LABEL
    

def cal_beam_MADMFD(infile):
    """
    Calculating the MAD of max flux density of each beam.
    """

    data = np.loadtxt(infile)
    maxfdensity = data[:,8]
    mad_maxfdensity = round(median_absolute_deviation(maxfdensity), 3)
    
    return mad_maxfdensity
    

def cal_beam_AvgRMS(infile):
    """
    Calculating the average RMS of each beam. 
    """
    
    data = np.loadtxt(infile)
    rms = data[:,3]
    avg_rms = round(np.mean(rms), 3)
    
    return avg_rms
    

def cal_mosaic_Stats(infile):
    """
    Calculating MAD RMS and median RMS for the mosaic cube.    
    """

    data = np.loadtxt(infile)
    rms = data[:,3]

    med_rms = np.median(rms)
    mad_rms = round(median_absolute_deviation(rms), 3)

    return mad_rms, med_rms


def cal_Theoretical_RMS(n_ant, tobs, chan_width):
    """
    Calculating the theoretical rms noise for ASKAP. Assuming natural weighting and not taking into account fraction of flagged data. 
    """

    tsys = 50       # K
    antdiam = 12    # m
    aper_eff = 0.8  # aperture efficiency
    coreff = 0.8    # correlator efficiency
    npol = 2.0      # Number of polarisation, npol = 2 for images in Stokes I, Q, U, or V
    
    anteff = PI*(antdiam/2)**2. * aper_eff
    SEFD = 2. * k_B * 1e26 *tsys/anteff   
    rms_jy = SEFD/(coreff*math.sqrt(npol*n_ant*(n_ant-1)*chan_width*tobs))

    return rms_jy


def cal_Beam_ExpRMS(FLAGSTAT, t_rms):
    """
    Calculating the theoretical RMS of individual beam by taking into account the flagged percentage. 
    Assuming same weighting for the non-flagged data. 
    """

    BEAM_EXP_RMS = []

    for stat in FLAGSTAT:
        beam_Exp_RMS = 1/math.sqrt(float(1-stat/100)) * t_rms   # 1/sqrt(non-flagged fraction) * theoretical rms in mJy
        BEAM_EXP_RMS.append(beam_Exp_RMS)
    
    return BEAM_EXP_RMS

def cal_ResBeam_Stats(infile, header_bmaj, header_bmin):
    """
    Calculating the standard deviation of (restoring beam) bmaj and bmin of 36 beams. 
    Header bmaj and bmin are used as mean values for standard deviation calculations. 
    This is to compare how much the measured values are deviated from the header values. 
    Because the flux calculation depends on the beam area, we need to calculate the threshold 
    of each beam to do the QC. 
    """

    beamlog_file = np.loadtxt(infile)
    bmaj = beamlog_file[:,1]
    bmin = beamlog_file[:,2]
    ind_nonzero_bmaj = np.nonzero(bmaj) # finding array indices of nonzero values
    ind_nonzero_bmin = np.nonzero(bmin)
    total_nbmaj = np.count_nonzero(bmaj) # count total number of bmaj non zero occurance
    total_nbmin = np.count_nonzero(bmin)
    bmaj_variance = (np.sum((bmaj[ind_nonzero_bmaj]-header_bmaj)**2.0))/total_nbmaj # using header beam value as mean 
    bmin_variance = (np.sum((bmin[ind_nonzero_bmin]-header_bmin)**2.0))/total_nbmin
    bmaj_stdev = np.sqrt(bmaj_variance)
    bmin_stdev = np.sqrt(bmin_variance)
    beam_threshold = round((((header_bmaj + bmaj_stdev) * (header_bmin + bmin_stdev))/ (header_bmaj*header_bmin))-1.0, 4)
    bmaj_max = np.max(bmaj[ind_nonzero_bmaj])
    bmaj_min = np.min(bmaj[ind_nonzero_bmaj])
    bmin_max = np.max(bmin[ind_nonzero_bmin])
    bmin_min = np.min(bmin[ind_nonzero_bmin])
    max_ratio_beam_area = (bmaj_max*bmin_max)/(header_bmaj*header_bmin) # measured beam area / header beam area
    min_ratio_beam_area = (bmaj_min*bmin_min)/(header_bmaj*header_bmin)

    return bmaj_stdev, bmin_stdev, beam_threshold, max_ratio_beam_area, min_ratio_beam_area


def cal_binnedAvg(dataArray, N):
    """
    Calculating the average value of each bin. N is the specified bin number.  
    """
    
    mean_bin = np.cumsum(dataArray, 0)[N-1::N]/float(N)
    mean_bin[1:] = mean_bin[1:] - mean_bin[:-1]
    return mean_bin


def FlagStat_plot(FLAGSTAT, n):
    """
    Plotting and visualising flagging statistics of 36 beams. 
    """

<<<<<<< HEAD
=======
<<<<<<< HEAD
=======
    file_dir = diagnostics_dir +'/cubestats-'+ field 
    basename = '/cubeStats-image.restored.' + imagebase + field  
    
>>>>>>> 0242d8c7b484c81f2ae7076c53eae2f48924307b
>>>>>>> 71cb94df
    title = 'Flagged Fraction'
    plot_name = 'FlagStat.png'
    saved_fig = fig_dir+'/'+plot_name

    params = {'axes.labelsize': 10,
              'axes.titlesize': 10,
              'font.size':10}

    pylab.rcParams.update(params)

    beamXPOS, beamYPOS = BeamPosition()
    
    for i in range(36):
        bnum = n[i]
        plt.scatter([beamXPOS[i]], [beamYPOS[i]], s=1300, c=[FLAGSTAT[bnum]], cmap='tab20c', edgecolors='black',vmin=0, vmax=100)
        plt.text(beamXPOS[i], beamYPOS[i], n[i], va='center', ha='center')

    plt.xlim(0,0.7)
    plt.ylim(0,1.4)
    plt.tick_params(axis='both',which='both', bottom=False,top=False,right=False,left=False,labelbottom=False, labelleft=False)
    plt.title(title)
    cb = plt.colorbar()
    cb.set_label('Percentage')
    cb.ax.tick_params(labelsize=10)

    plt.savefig(saved_fig, bbox_inches='tight')
    plt.close()

    return saved_fig, plot_name


def FlagAnt_plot(N_FLAG_ANT, n):
    """
    Plotting and visualising number of flagged (completely) antennas beam-by-beam. 
    """

    title = 'No. of 100% flagged antenna'
    plot_name = 'FlagAnt.png'
    saved_fig = fig_dir+'/'+plot_name
    
    from_list = mpl.colors.LinearSegmentedColormap.from_list

    params = {'axes.labelsize': 10,
              'axes.titlesize': 10,
              'font.size':10}

    pylab.rcParams.update(params)

    beamXPOS, beamYPOS = BeamPosition()

    maxflag = np.max(N_FLAG_ANT)+1
    cmap = plt.get_cmap('summer', maxflag)

    for i in range(36):
        bnum = n[i]
        plt.scatter([beamXPOS[i]], [beamYPOS[i]], s=1300, c=[N_FLAG_ANT[bnum]], cmap=cmap, edgecolors='black',vmin=0, vmax=maxflag)
        plt.text(beamXPOS[i], beamYPOS[i], n[i], va='center', ha='center')

    plt.xlim(0,0.7)
    plt.ylim(0,1.4)
    plt.tick_params(axis='both',which='both', bottom=False,top=False,right=False,left=False,labelbottom=False, labelleft=False)
    plt.title(title)
    cb = plt.colorbar()
    labels =np.arange(0,maxflag)
    loc = labels + .5
    cb.set_ticks(loc)
    cb.set_ticklabels(labels)
    cb.ax.tick_params(labelsize=10)

    plt.savefig(saved_fig)
    plt.close()

    return saved_fig, plot_name

def Beam_ExpRMSplot(BEAM_EXPRMS, n):
    """
    Plotting and visualising expected RMS of 36 beams. 
    """

    title = 'Expected RMS'
    plot_name = 'Exp_RMS.png'
    saved_fig = fig_dir+'/'+plot_name

    params = {'axes.labelsize': 10,
              'axes.titlesize': 10,
              'font.size':10}

    pylab.rcParams.update(params)

    beamXPOS, beamYPOS = BeamPosition()
    VMIN = round(np.min(BEAM_EXPRMS), 3)
    VMAX = round(np.max(BEAM_EXPRMS), 3)

    for i in range(36):
        bnum = n[i]
        plt.scatter([beamXPOS[i]], [beamYPOS[i]], s=1300, c=[BEAM_EXPRMS[bnum]], cmap='GnBu', edgecolors='black', vmin=VMIN, vmax=VMAX)
        plt.text(beamXPOS[i], beamYPOS[i], n[i], va='center', ha='center')

    plt.xlim(0,0.7)
    plt.ylim(0,1.4)
    plt.tick_params(axis='both',which='both', bottom=False,top=False,right=False,left=False,labelbottom=False, labelleft=False)
    plt.title(title)
    cb = plt.colorbar()
    cb.set_label('mJy / beam')
    cb.ax.tick_params(labelsize=10)

    plt.savefig(saved_fig)
    plt.close()

    return saved_fig, plot_name


def BeamLogs_QCplot(list_beams_id_label, n):

    params = {'axes.labelsize': 10,
              'axes.titlesize':10,
              'font.size':10}

    pylab.rcParams.update(params)
    legend_dict = { 'good' : '#00FF00', 'ok' : '#FFD700', 'bad' : '#CD5C5C' }

    patchList = []
    XPOS, YPOS = BeamPosition()

    plot_name = 'beamlogs_qc_SB' + sbid + '.png'
    saved_fig = fig_dir + '/' + plot_name
    
    for i in range(36):
        if (list_beams_id_label[i] =='good'): #index 0 corresponds to beam 26 
            color_code = '#00FF00'
        elif (list_beams_id_label[i] =='ok'):
            color_code = '#FFD700'
        else:
            color_code = '#CD5C5C'
        
        plt.scatter([XPOS[i]], [YPOS[i]], s=1300, color=color_code, edgecolors='black')
        plt.text(XPOS[i], YPOS[i], n[i], va='center', ha='center')

    for key in legend_dict:
        data_key = mpatches.Patch(color=legend_dict[key], label=key)
        patchList.append(data_key)

    plt.legend(handles=patchList)
    plt.xlim(0,0.8)
    plt.ylim(0,1.4)
    plt.tick_params(axis='both',which='both', bottom=False,top=False,right=False,left=False,labelbottom=False, labelleft=False)
    plt.title('Beam Log')
    plt.savefig(saved_fig, bbox_inches='tight')
    plt.close()

    return saved_fig, plot_name


def qc_NoiseRank(spread):
    """
    Evaluating the 1-percentile noise rank distribution. Variance of the Gaussian function is used as a metric. 
    """

    variance = spread*spread # for a Gaussian
    
    if (variance <= 0.2):
        qc_label = 'good'
    elif (0.2 < variance < 0.25):
        qc_label = 'ok'
    else:
        qc_label = 'bad'
        
    return qc_label

def NoiseRank_histplot(nchan):
    
    ID_LABEL = []
    plot_name = 'beam_1pctile_hist_SB'+ sbid + '.png'
    saved_fig = fig_dir + '/' + plot_name
    file_dir = diagnostics_dir +'/cubestats-'+ field 
    basename = '/cubeStats-image.restored.' + imagebase + field

    # use different basename for the Milky Way range
    if not glob.glob(file_dir + basename +'*.txt'):
        basename = '/cubeStats-image.restored.' + imagebase + 'MilkyWay.' + field

        
    params = {'axes.labelsize': 6,
              'axes.titlesize':6,
              'xtick.labelsize':5,
              'ytick.labelsize':5,
              'font.size':6}

    pylab.rcParams.update(params)

    fig, axs = plt.subplots(6,6)
    fig.subplots_adjust(hspace = .004, wspace=.004, bottom=0.05)
    fig.text(0.5, 0.007, '1-percentile noise level (mJy / beam)', ha='center')
    fig.text(0.01, 0.5, 'log N', ha='center', rotation='vertical')

    axs = axs.ravel()

    for i in range(0,36):
        infile = file_dir + basename +'.beam%02d.contsub.txt'%(i)
        data = np.loadtxt(infile)
        onepctile = data[:,6]
        median_val = np.median(onepctile)
        # if statement is needed to rule out really bad data without having to do the Gaussian fitting
        if (median_val > 1000.0) or (median_val < -1000.0):
            ID_LABEL.append('bad')
            axs[i].set_xlim(-1, 1)
            axs[i].set_ylim(0, 3)
            axs[i].title.set_text('Beam%02d' %(i))
        else:
            upper_range = median_val + 10
            lower_range = median_val - 10
            x = onepctile[(onepctile < upper_range) & (onepctile > lower_range)]  # exclude outliers
            xmax_val = np.max(x) 
            xmin_val = np.min(x)

            # Freedman-Diaconis rule. Nchan includes all processed channels, not excluding outliers. 
            bin_width = 2*iqr(x)*nchan**(-1/3) 


            # If IQR is zero, most data are zero or masked. Mark beam as bad.            

            if bin_width == 0:
                ID_LABEL.append('bad')
                axs[i].set_xlim(-1, 1)
                axs[i].set_ylim(0, 3)
                axs[i].title.set_text('Beam%02d' %(i))

            else:  

                n_bins = int((xmax_val - xmin_val)/bin_width)

                hist, bins = np.histogram(onepctile, bins=n_bins, range=(xmin_val-3, xmax_val+3))
                with np.errstate(divide='ignore'):  # ignore division of zero 
                    N = np.log10(hist)   # get log N for y-axis
                    N[N == -inf] = 0

                xcenter = (bins[:-1] + bins[1:]) / 2
                ymax_val = np.max(N)
                median_val_x = np.median(x)
                var = np.var(x)

                # Fitting a Gaussian and use variance (sigma squared) as a metric
                guess=[ymax_val, median_val_x, 5.0]
                coeff, var_matrix = curve_fit(gauss, xcenter, N, guess)
                spread = round(np.abs(coeff[2]), 3)
                ID_LABEL.append(qc_NoiseRank(spread))
                axs[i].bar(xcenter, N)
                axs[i].plot(xcenter,gauss(xcenter,*coeff),'r-',lw=1)    
                axs[i].set_xlim(xmin_val-3, xmax_val+3)
                axs[i].set_ylim(0, ymax_val+3)
                axs[i].title.set_text('Beam%02d' %(i))

    plt.tight_layout()
    plt.savefig(saved_fig)
    plt.close()

    return saved_fig, plot_name, ID_LABEL


def NoiseRank_QCplot(list_id_label, n):

    params = {'axes.labelsize': 10,
              'axes.titlesize':10,
              'font.size':10}

    pylab.rcParams.update(params)
    
    legend_dict = { 'good' : '#00FF00', 'ok' : '#FFD700', 'bad' : '#CD5C5C' }
    patchList = []
    XPOS, YPOS = BeamPosition()

    plot_name = 'beam_1pctile_qc_SB' + sbid + '.png'
    saved_fig = fig_dir + '/' + plot_name
    
    for i in range(36):
        bnum = n[i]
        if (list_id_label[bnum] =='good'):
            color_code = '#00FF00'
        elif (list_id_label[bnum] =='ok'): 
            color_code = '#FFD700'
        else:
            color_code = '#CD5C5C'
        
        plt.scatter([XPOS[i]], [YPOS[i]], s=1500, color=color_code, edgecolors='black')
        plt.text(XPOS[i], YPOS[i], n[i], va='center', ha='center')

    for key in legend_dict:
        data_key = mpatches.Patch(color=legend_dict[key], label=key)
        patchList.append(data_key)

    plt.legend(handles=patchList)
    plt.xlim(0,0.8)
    plt.ylim(0,1.4)
    plt.tick_params(axis='both',which='both', bottom=False,top=False,right=False,left=False,labelbottom=False, labelleft=False)
    plt.title('1-percentile noise rank')
    plt.tight_layout()
    plt.savefig(saved_fig)
    plt.close()

    return saved_fig, plot_name

"""
def qc_Max_Flux_Density (infile, delta_freq_range, mean_beamMADMFD):
    Evaluating the max flux density (MFD) of the mosaic.
    Metric to check for the effect of solar interference. 
    First, check the processed mosaic contains at least 5 MHz of data. 
    Then, calculating the MAD of MFD and comparing it to the mean of MADMFD of central 16 beams. 
    if delta_freq_range > 5.0:  # need to have at least 5 MHz bandwidth of data to check for meaningful variation
        data = np.loadtxt(infile)
        maxfdensity = data[:,8]
        mad_maxfdensity = round(median_absolute_deviation(maxfdensity), 2)
        if (mad_maxfdensity > mean_beamMADMFD): # need to compare to the centre 16 beams
            maxfden_id = 'bad' 
        else:
            maxfden_id = 'good' 
    else:
        print 'Warning: Processed data are less than 5 MHz, variation of max flux density is not meaningful.'
        maxfden_id = 'uncertain'
        
    return mad_maxfdensity, maxfden_id
    
def qc_RMS(infile, theoretical_rms_mjy):
    Evaluationg the RMS values of mosaic in ~1 MHz interval.  
    
    N = 54
    count = 0
    
    data = np.loadtxt(infile)
    rms = data[:,3]
    bin_rms = cal_binnedAvg(rms, N)
    if bin_rms.any > theoretical_rms_mjy:
        count += 1  
    
    return bin_rms
"""

def BeamStat_plot(item, n):
    """
    Plotting and visualising statistics of 36 beams. 
    """
    file_dir = diagnostics_dir +'/cubestats-'+ field 
<<<<<<< HEAD
    basename = '/cubeStats-image.restored.' + imagebase + field
=======
    basename = '/cubeStats-image.restored.' + imagebase + field  
>>>>>>> 71cb94df

    # use different basename for the Milky Way range
    if not glob.glob(file_dir + basename +'*.txt'):
        basename = '/cubeStats-image.restored.' + imagebase + 'MilkyWay.' + field
    
    params = {'axes.labelsize': 10,
              'axes.titlesize':10,
              'font.size':10}

    pylab.rcParams.update(params)

    if item == 'MADMFD':
        vmin = 0.0   # vmax = 3.0 is a conservative cut off based on M83 field. 
        vmax = 3.0
        title = 'MAD Max Flux Density'
        plot_name = 'beamStat_MADMFD.png'
        saved_fig = fig_dir+'/'+plot_name
        

    if item == 'Avg_RMS':  # this is not used 
        vmin = 2.0
        vmax = 4.0
        title = 'Mean RMS'
        plot_name = 'beamStat_AvgRMS.png'
        saved_fig = fig_dir+'/'+plot_name
    
    beamXPOS, beamYPOS = BeamPosition()
    
    for i in range(36):
        bnum = n[i]
        infile = file_dir + basename +'.beam%02d.contsub.txt'%(bnum)
        if os.path.isfile(infile):
            if item == 'MADMFD': 
                beamstat = cal_beam_MADMFD(infile)
            if item == 'Avg_RMS':
                beamstat = cal_beam_AvgRMS(infile)

        plt.scatter([beamXPOS[i]], [beamYPOS[i]], s=1300, c=[beamstat], cmap='RdYlGn_r', edgecolors='black', vmin=vmin, vmax=vmax)
        plt.text(beamXPOS[i], beamYPOS[i], n[i], va='center', ha='center')

    plt.xlim(0,0.7)
    plt.ylim(0,1.4)
    plt.tick_params(axis='both',which='both', bottom=False,top=False,right=False,left=False,labelbottom=False, labelleft=False)
    plt.title(title)
    cb = plt.colorbar()
    cb.set_label('mJy / beam')
    plt.savefig(saved_fig)
    plt.close()

    return saved_fig, plot_name


def ResBeam_Stats_plot(n, header_bmaj, header_bmin):
    """
    Plotting the standard deviation of (restoring beam) bmaj and bmin of 36 beam.
    """ 

    file_dir = 'SpectralCube_BeamLogs'
    basename = '/beamlog.image.restored.' + imagebase + field

    # use different basename for the Milky Way range
    if not glob.glob(file_dir + basename +'*.txt'):
        basename = '/beamlog.image.restored.' + imagebase + 'MilkyWay.' + field

    BEAM_THRESHOLD = []
    
    title1 = 'Restoring beam bmaj standard deviation [arcsec]'
    plt_name1 = 'BmajStdev.png'
    saved_fig1 = fig_dir+'/'+plt_name1

    title2 = 'Restoring beam bmin standard deviation [arcsec]'
    plt_name2 = 'BminStdev.png'
    saved_fig2 = fig_dir+'/'+plt_name2

    title3 = 'Maximum ratio of beam area'
    plt_name3 = 'max_ratioBA.png'
    saved_fig3 = fig_dir+'/'+plt_name3

    title4 = 'Minimum ratio of beam area' 
    plt_name4 = 'min_ratioBA.png'
    saved_fig4 = fig_dir+'/'+plt_name4
    
    params = {'axes.labelsize': 10,
              'axes.titlesize': 10,
              'font.size':10}

    pylab.rcParams.update(params)

    beamXPOS, beamYPOS = BeamPosition()
    fig1, ax1 = plt.subplots()
    fig2, ax2 = plt.subplots()
    fig3, ax3 = plt.subplots()
    fig4, ax4 = plt.subplots()
    
    for i in range(0,36):
        bnum = n[i]
        infile = file_dir + basename +'.beam%02d.txt'%(bnum)
        bmaj_stdev, bmin_stdev, beam_threshold, max_ratio_BA, min_ratio_BA = cal_ResBeam_Stats(infile, header_bmaj, header_bmin)
        BEAM_THRESHOLD.append(beam_threshold)

        ax1.scatter([beamXPOS[i]], [beamYPOS[i]], s=1400, edgecolors='black', facecolors='none')
        ax1.text(beamXPOS[i], beamYPOS[i]+0.02, n[i], va='center', ha='center')
        ax1.text(beamXPOS[i], beamYPOS[i]-0.02, round(bmaj_stdev, 3), va='center', ha='center', fontsize=8, color='blue')

        ax2.scatter([beamXPOS[i]], [beamYPOS[i]], s=1400, edgecolors='black', facecolors='none')
        ax2.text(beamXPOS[i], beamYPOS[i]+0.02, n[i], va='center', ha='center')
        ax2.text(beamXPOS[i], beamYPOS[i]-0.02, round(bmin_stdev,3), va='center', ha='center', fontsize=8, color='blue')

        maxplot = ax3.scatter([beamXPOS[i]], [beamYPOS[i]], s=1300, c=[max_ratio_BA], cmap='summer', edgecolors='black', vmin=0, vmax=1.1)
        ax3.text(beamXPOS[i], beamYPOS[i]+0.02, n[i], va='center', ha='center')
        ax3.text(beamXPOS[i], beamYPOS[i]-0.02, round(max_ratio_BA,3), va='center', ha='center', fontsize=8, color='blue')
        
        minplot = ax4.scatter([beamXPOS[i]], [beamYPOS[i]], s=1300, c=[min_ratio_BA], cmap='summer', edgecolors='black', vmin=0, vmax=1.1)
        ax4.text(beamXPOS[i], beamYPOS[i]+0.02, n[i], va='center', ha='center')
        ax4.text(beamXPOS[i], beamYPOS[i]-0.02, round(min_ratio_BA,3), va='center', ha='center', fontsize=8, color='blue')
        
    ax1.set_xlim(0,0.7)
    ax1.set_ylim(0,1.4)
    ax1.tick_params(axis='both',which='both', bottom=False,top=False,right=False,left=False,labelbottom=False, labelleft=False)
    ax1.set_title(title1)

    ax2.set_xlim(0,0.7)
    ax2.set_ylim(0,1.4)
    ax2.tick_params(axis='both',which='both', bottom=False,top=False,right=False,left=False,labelbottom=False, labelleft=False)
    ax2.set_title(title2)

    ax3.set_xlim(0,0.7)
    ax3.set_ylim(0,1.4)
    ax3.tick_params(axis='both',which='both', bottom=False,top=False,right=False,left=False,labelbottom=False, labelleft=False)
    ax3.set_title(title3)
    plt.colorbar(maxplot, ax=ax3)

    ax4.set_xlim(0,0.7)
    ax4.set_ylim(0,1.4)
    ax4.tick_params(axis='both',which='both', bottom=False,top=False,right=False,left=False,labelbottom=False, labelleft=False)
    ax4.set_title(title4)
    plt.colorbar(minplot, ax=ax4)

    fig1.savefig(saved_fig1, bbox_inches='tight')
    fig2.savefig(saved_fig2, bbox_inches='tight')
    fig3.savefig(saved_fig3, bbox_inches='tight')
    fig4.savefig(saved_fig4, bbox_inches='tight')

    plt.close('all')

    return saved_fig1, saved_fig2, plt_name1, plt_name2, saved_fig3, saved_fig4, plt_name3, plt_name4, BEAM_THRESHOLD 
    
###########################################################
# Main program where it calls all the functions
###########################################################

#ignore astropy warnings 
warnings.simplefilter('ignore', AstropyWarning)   

parser = ArgumentParser(description='Run WALLABY validation and produce an HTML report')
parser.add_argument('-s','--sbid', dest='sbid',required='true',help='Science SBID',type=str)
parser.add_argument('-c','--cal_sbid', dest='cal_sbid',required='true',help='Calibrator SBID',type=str)
parser.add_argument('-i','--imagebase', dest='imagebase',default='i.SB%s.cube',help='Base string for images [default=%default]',type=str)
options = parser.parse_args()

fig_dir = 'Figures'
sbid = options.sbid
cal_sbid = options.cal_sbid
n = [26,25,24,23,22,21,27,10,9,8,7,20,28,11,3,1,6,19,29,12,2,0,5,18,30,13,14,15,4,17,31,32,33,34,35,16] # beam number
html_name = 'index.html'
diagnostics_dir = 'diagnostics'

imagebase=options.imagebase+'.'
imagebase=imagebase.replace('%s',sbid)

if not os.path.isdir(fig_dir):
    os.system('mkdir '+ fig_dir)

# Required files 

metafile = sorted(glob.glob('metadata/mslist-*txt'))[0]
metafile_science = sorted(glob.glob('metadata/mslist-scienceData*txt'))[0]
param_file = sorted(glob.glob('slurmOutput/*.sh'))
fitsimage = ('image.restored.'+ imagebase + 'contsub.fits')

# Check if there is more than one parameter input .sh file in the slurmOutput directory.
# If it does, select the latest one.
# If more than one version is used. Reporting the latest version of ASKAPSoft for final data reduction. 

if len(param_file) >=1:
    index = len(param_file)
    param = param_file[index-1]
else:
    param = param_file[0]

# Check if image cube is available. If not, abort. Otherwise, get bmaj and bmin info.

if os.path.isfile(fitsimage):
    header_bmaj, header_bmin = get_FitsHeader(fitsimage)
else:
    print ('The image cube does not exist. Abort!')
    sys.exit()

n_ant, start_obs_date, end_obs_date, tobs, field, ra, dec, total_obs_bw = get_Metadata(metafile)
askapsoft = get_Version(param)
chan_width, cfreq, nchan = get_Metadata_freq(metafile_science)
tobs_hr = round(tobs/3600.,2) # convert tobs from second to hr
chan_width_kHz = round(chan_width/1000.,3) # convert Hz to kHz

cubestat_linmos_contsub = glob.glob(diagnostics_dir+ '/cubestats-' + field + '/cubeStats*linmos.contsub.txt')[0] #mosaic contsub statistic

start_freq, end_freq = get_Frequency_Range(cubestat_linmos_contsub)
freq_range = str(start_freq)+'--'+str(end_freq)
delta_freq_range = round((end_freq - start_freq), 1)
mad_rms, med_rms = cal_mosaic_Stats(cubestat_linmos_contsub)
n_bad_chan, mosaic_bad_chan, QC_badchan_id = qc_Bad_Chans(cubestat_linmos_contsub, mad_rms, med_rms)
QC_mdata_id, QC_mdata_keyword = qc_Missing_Data(cubestat_linmos_contsub)
hipass_cat = get_HIPASS(ra, dec)

flagging_file = sorted(glob.glob(diagnostics_dir+'/Flagging_Summaries/*SL.ms.flagSummary')) #Flagging statistic for spectral line
FLAG_STAT, N_FLAG_ANT = [], []

if os.path.isfile(fig_dir+'/flagged_antenna.txt'):
    os.system('rm '+ fig_dir+'/flagged_antenna.txt')

for ffile in flagging_file:
    n_Rec, n_Chan, exp_count = get_Flagging_KeyValues(ffile)
    flag_stat, n_flag_ant, flag_ant_file = get_Flagging(ffile, n_Rec, n_Chan, exp_count)
    FLAG_STAT.append(flag_stat)
    N_FLAG_ANT.append(n_flag_ant)

# Finding out the actual number of antennas being used. If beam-by-beam flagging, find out the
# max number of flagged antennas among 36 beams.

max_n_flag_ant = np.max(N_FLAG_ANT)
actual_n_ant = int(n_ant) - max_n_flag_ant

theoretical_rms_mjy = (cal_Theoretical_RMS(float(actual_n_ant), tobs, chan_width))*1000.
BEAM_EXP_RMS = cal_Beam_ExpRMS(FLAG_STAT, theoretical_rms_mjy)
    
    
#############################    
# HTML related tasks
#############################

### Making thumbnail images

sizeX = 70
sizeY = 70

cube_plots = sorted(glob.glob(diagnostics_dir + '/cubestats-' + field + '/*.cube*linmos*.png'))  #Mosaic statistic
beamNoise_plots = sorted(glob.glob(diagnostics_dir + '/beamNoise*.cube*.png')) #beam-by-beam statistic
beamMinMax_plots = sorted(glob.glob(diagnostics_dir +'/beamMinMax*.cube*.png')) #beam-by-beam statistic

thumb_cubeplots = []
thumb_beamNoise = []
thumb_beamMinMax = []

for image in cube_plots:
    thumb_img = 'thumb_'+ str(sizeX) + '_'+ image.split('/')[2]
    thumb_cubeplots.append(thumb_img)
    make_Thumbnail(image, thumb_img, sizeX, sizeY, fig_dir)

for image in beamNoise_plots:
    thumb_img = 'thumb_'+ str(sizeX) + '_'+ image.split('/')[1]
    thumb_beamNoise.append(thumb_img)
    make_Thumbnail(image, thumb_img, sizeX, sizeY, fig_dir)

for image in beamMinMax_plots:
    thumb_img = 'thumb_'+ str(sizeX) + '_'+ image.split('/')[1]
    thumb_beamMinMax.append(thumb_img)
    make_Thumbnail(image, thumb_img, sizeX, sizeY, fig_dir)


bmaj_stdev_fig, bmin_stdev_fig, bmaj_stdev_plot, bmin_stdev_plot, max_ratioBA_fig, min_ratioBA_fig, max_ratioBA_plot, min_ratioBA_plot, beam_threshold = ResBeam_Stats_plot(n, header_bmaj, header_bmin)
thumb_img = 'thumb_'+ str(sizeX) + '_'+ bmaj_stdev_plot
make_Thumbnail(bmaj_stdev_fig, thumb_img, sizeX, sizeY, fig_dir)
thumb_img = 'thumb_'+ str(sizeX) + '_'+ bmin_stdev_plot
make_Thumbnail(bmin_stdev_fig, thumb_img, sizeX, sizeY, fig_dir)
thumb_img = 'thumb_'+ str(sizeX) + '_'+ max_ratioBA_plot
make_Thumbnail(max_ratioBA_fig, thumb_img, sizeX, sizeY, fig_dir)
thumb_img = 'thumb_'+ str(sizeX) + '_'+ min_ratioBA_plot
make_Thumbnail(min_ratioBA_fig, thumb_img, sizeX, sizeY, fig_dir)

# mean RMS of each beam and compares it to theoretical RMS (not taking into account flagging)
#beam_Avg_RMS_fig, AvgRMS_plot = BeamStat_plot('Avg_RMS', n)
#thumb_img = 'thumb_'+ str(sizeX) + '_'+ AvgRMS_plot
#make_Thumbnail(beam_Avg_RMS_fig, thumb_img, sizeX, sizeY, fig_dir)

beam_MADMFD_fig, MADMFD_plot = BeamStat_plot('MADMFD', n)
thumb_img = 'thumb_'+ str(sizeX) + '_'+ MADMFD_plot
make_Thumbnail(beam_MADMFD_fig, thumb_img, sizeX, sizeY, fig_dir)

beamExpRMS_fig, beamExpRMS_plot = Beam_ExpRMSplot(BEAM_EXP_RMS, n)
thumb_img = 'thumb_'+ str(sizeX) + '_'+ beamExpRMS_plot
make_Thumbnail(beamExpRMS_fig, thumb_img, sizeX, sizeY, fig_dir)

beam_1pctile_histfig, onepctile_plot, list_id_label = NoiseRank_histplot(float(nchan))
thumb_img = 'thumb_' + str(sizeX) + '_' + onepctile_plot
make_Thumbnail(beam_1pctile_histfig, thumb_img, sizeX, sizeY, fig_dir)

beam_1pctile_QCfig, onepctile_QCplot = NoiseRank_QCplot(list_id_label, n)
thumb_img = 'thumb_' + str(sizeX) + '_' + onepctile_QCplot
make_Thumbnail(beam_1pctile_QCfig, thumb_img, sizeX, sizeY, fig_dir)

list_beams_id_label = qc_BeamLogs(beam_threshold)
BeamLogs_QCfig, BeamLogs_QCplot = BeamLogs_QCplot(list_beams_id_label, n)
thumb_img = 'thumb_'+ str(sizeX) + '_'+ BeamLogs_QCplot
make_Thumbnail(BeamLogs_QCfig, thumb_img, sizeX, sizeY, fig_dir)

Flagged_fig, Flagged_plot = FlagStat_plot(FLAG_STAT, n)
thumb_img = 'thumb_'+ str(sizeX) + '_'+ Flagged_plot
make_Thumbnail(Flagged_fig, thumb_img, sizeX, sizeY, fig_dir)

Flagged_ant_fig, Flagged_ant_plot = FlagAnt_plot(N_FLAG_ANT, n)
thumb_img = 'thumb_'+ str(sizeX) + '_'+ Flagged_ant_plot
make_Thumbnail(Flagged_ant_fig, thumb_img, sizeX, sizeY, fig_dir)


##############################
# Creating html report
##############################

css_style = """<style>
                  body {
                        background-color: white;
                  }
                  h1 {
                      color: black;
                  }
                  p {
                     color: black;
                  }
                  th, td {
                         padding: 5px;
                  }
                  table {
                         width: "100%";
                         border: "1";
                         border-spacing: 2px;
                  }
                  img {
                       border: 1px solid #ddd; /* Gray border */
                       border-radius: 4px;
                       padding: 5px;
                  }
                  #good {
                         background-color:#00FF00;
                  }
                  #ok {
                         background-color:#FFD700;
                  }
                  #bad {
                         background-color:#CD5C5C;
                  }
                  </style>"""

html = open(html_name, 'w')
html.write("""<!DOCTYPE HTML>
              <html>
                    <head>
                    %s
                    </head>
                    <body>
                    <center>
                    <title>ASKAP WALLABY Spectral Line Data Validation Report</title>
                    <h1 align="middle">WALLABY Spectral Line Data Validation Report</h1>
                    """ % (css_style))

html.write("""<h2 align="middle">Observation</h2>
                    <table width="100%" border="1">
                    <tr>
                        <th>SBID</th>
                        <th>No. of Antennas</th>
                        <th>Obs Start Date/Time</th>
                        <th>Obs End Date/Time</th>   
                        <th>Duration<br>(hr)</th>
                        <th>Field</th>
                        <th>R.A.</th>
                        <th>Decl.</th>
                        <th>Total Bandwidth <br>(MHz)</th>
                    </tr>
                    <tr align="middle">
                        <td>{0}</td>
                        <td>{1}</td>
                        <td>{2}</td>
                        <td>{3}</td>
                        <td>{4:.1f}</td>
                        <td>{5}</td>
                        <td>{6}</td>
                        <td>{7}</td>
                        <td>{8}""".format(sbid,
                                          actual_n_ant,
                                          start_obs_date,
                                          end_obs_date,
                                          tobs_hr,
                                          field,
                                          ra,
                                          dec,
                                          total_obs_bw))
                                          

html.write("""</td>
                    </tr>
                    </table>
                    <h2 align="middle">Processed Image Cube</h2>
                    <table width="100%" border="1">
                    <tr>
                        <th>ASKAPsoft<br>version</th>
                        <th>Cal SBID</th>
                        <th>Frequency Range<br>(MHz)</th>
                        <th>Central Frequency<br>(MHz)</th>
                        <th>Channel Width<br>(kHz)</th>
                        <th>Synthesised Beam<br>(arcsec x arcsec)</th>
                        <th>Beam Logs</th>
                        <th>Flagged Visibilities</th>
                        <th>Flagged Antennas</th>
                        <th>Expected RMS</th>
                    </tr>
                    <tr align="middle">
                        <td>{0}</td>
                        <td>{1}</td>
                        <td>{2}</td>
                        <td>{3}</td>
                        <td>{4}</td>
                        <td>{5}x{6}</td>
                        <td>
                        <a href="{7}" target="_blank"><img src="{8}" width="{9}" height="{10}" alt="thumbnail"></a>
                        </td>
                        <td>
                        <a href="{11}" target="_blank"><img src="{12}" width="{13}" height="{14}" alt="thumbnail"></a>
                        </td>
                        <td>
                        <a href="{15}" target="_blank"><img src="{16}" width="{17}" height="{18}" alt="thumbnail"></a>
                          <form action="{19}" method="get" target="_blank">
                          <button type = "submit" style="font-size:20px; width=50%; height=50%">Click here</button>
                        </form>
                        </td>
                        <td>
                        <a href="{20}" target="_blank"><img src="{21}" width="{22}" height="{23}" alt="thumbnail"></a>
                        """.format(askapsoft,
                                   cal_sbid,
                                   freq_range,
                                   cfreq,
                                   chan_width_kHz,
                                   header_bmaj,
                                   header_bmin,
                                   BeamLogs_QCfig, 
                                   fig_dir+'/'+ 'thumb_' + str(sizeX) + '_' + BeamLogs_QCplot,
                                   sizeX,
                                   sizeY,
                                   Flagged_fig, 
                                   fig_dir+'/'+ 'thumb_' + str(sizeX) + '_' + Flagged_plot,
                                   sizeX,
                                   sizeY,
                                   Flagged_ant_fig, 
                                   fig_dir+'/'+ 'thumb_' + str(sizeX) + '_' + Flagged_ant_plot,
                                   sizeX,
                                   sizeY,
                                   fig_dir+'/' + str(flag_ant_file),
                                   beamExpRMS_fig, 
                                   fig_dir+'/'+ 'thumb_' + str(sizeX) + '_' + beamExpRMS_plot,
                                   sizeX,
                                   sizeY))



html.write("""</td>
                    </tr>
                    </table>
                    <h2 align="middle">Beams Statistics</h2>
                    <table width="100%" border="1">
                    <tr>
                    <th>Beam Image Cube</th>          
                    <th>Continuum Subtracted Beam Cube</th>
                    <th>Residual Beam Cube</th>
                    </tr>
                    <tr align="middle">
                    <td>
                    <a href="{0}" target="_blank"><img src="{1}" width="{2}" height="{3}" alt="thumbnail"></a>
                    <br><p>Min, Max, 1 percentile</p>
                    </td>
                    <td>
                    <a href="{4}" target="_blank"><img src="{5}" width="{6}" height="{7}" alt="thumbnail"></a>
                    <br><p>Min, Max, 1 percentile</p>
                    </td>
                    <td>
                    <a href="{8}" target="_blank"><img src="{9}" width="{10}" height="{11}" alt="thumbnail"></a>
                    <br><p>Min, Max, 1 percentile</p>
                    </td>
                    <tr align="middle">
                    <td>
                    <a href="{12}" target="_blank"><img src="{13}" width="{14}" height="{15}" alt="thumbnail"></a>
                    <br><p>Stdev, MADFM</p>
                    </td>
                    <td>
                    <a href="{16}" target="_blank"><img src="{17}" width="{18}" height="{19}" alt="thumbnail"></a>
                    <br><p>Stdev, MADFM</p>
                    </td>
                    <td>
                    <a href="{20}" target="_blank"><img src="{21}" width="{22}" height="{23}" alt="thumbnail"></a>
                    <br><p>Stdev, MADFM</p>
                    """.format(beamMinMax_plots[1],
                               fig_dir+'/'+ thumb_beamMinMax[1],
                               sizeX,
                               sizeY,
                               beamMinMax_plots[0],
                               fig_dir+'/'+ thumb_beamMinMax[0],
                               sizeX,
                               sizeY,
                               beamMinMax_plots[2],
                               fig_dir+'/'+ thumb_beamMinMax[2],
                               sizeX,
                               sizeY,
                               beamNoise_plots[1],
                               fig_dir+'/'+ thumb_beamNoise[1],
                               sizeX,
                               sizeY,
                               beamNoise_plots[0],
                               fig_dir+'/'+ thumb_beamNoise[0],
                               sizeX,
                               sizeY,
                               beamNoise_plots[2],
                               fig_dir+'/'+ thumb_beamNoise[2],
                               sizeX,
                               sizeY))


html.write("""</td>
                    </tr>
                    </table>
                    <table width="100%" border="1">
                    <tr>
                    <th colspan="4">Continuum Subtracted Beam Cube</th>
                    </tr>
                    <tr align="middle">
                    <td>
                    <a href="{0}" target="_blank"><img src="{1}" width="{2}" height="{3}" alt="thumbnail"></a>
                    <br><p>MAD Max Flux Density</p>
                    </td>
                    <td>
                    <a href="{4}" target="_blank"><img src="{5}" width="{6}" height="{7}" alt="thumbnail"></a>
                    <a href="{8}" target="_blank"><img src="{9}" width="{10}" height="{11}" alt="thumbnail"></a>
                    <br><p>1-percentile noise rank</p>
                    <td>
                    <a href="{12}" target="_blank"><img src="{13}" width="{14}" height="{15}" alt="thumbnail"></a>
                    <a href="{16}" target="_blank"><img src="{17}" width="{18}" height="{19}" alt="thumbnail"></a>
                    <br><p>Restoring Beam Stdev</p>
                    <td>
                    <a href="{20}" target="_blank"><img src="{21}" width="{22}" height="{23}" alt="thumbnail"></a>
                    <a href="{24}" target="_blank"><img src="{25}" width="{26}" height="{27}" alt="thumbnail"></a>
                    <br><p>Restoring Beam Area Ratio</p>
                    </td>
                    """.format(fig_dir+'/'+'beamStat_MADMFD.png',
                               fig_dir+'/'+ 'thumb_'+ str(sizeX) + '_beamStat_MADMFD.png',
                               sizeX,
                               sizeY,
                               beam_1pctile_histfig,
                               fig_dir+'/'+ 'thumb_' + str(sizeX) + '_' + onepctile_plot,
                               sizeX,
                               sizeY,
                               beam_1pctile_QCfig, 
                               fig_dir+'/'+ 'thumb_' + str(sizeX) + '_' + onepctile_QCplot,
                               sizeX,
                               sizeY,
                               fig_dir+'/'+'BmajStdev.png',
                               fig_dir+'/'+ 'thumb_'+ str(sizeX) + '_BmajStdev.png',
                               sizeX,
                               sizeY,
                               fig_dir+'/'+'BminStdev.png',
                               fig_dir+'/'+ 'thumb_'+ str(sizeX) + '_BminStdev.png',
                               sizeX,
                               sizeY,
                               fig_dir+'/'+'max_ratioBA.png',
                               fig_dir+'/'+ 'thumb_'+ str(sizeX) + '_max_ratioBA.png',
                               sizeX,
                               sizeY,
                               fig_dir+'/'+'min_ratioBA.png',
                               fig_dir+'/'+ 'thumb_'+ str(sizeX) + '_min_ratioBA.png',
                               sizeX,
                               sizeY,
                               ))


html.write("""</td>
                    </tr>
                    </table>
                    <h2 align="middle">Mosaic Statistics</h2>
                    <table width="100%" border="1">
                    <tr>
                    <th>Image Cube</th>          
                    <th>Continuum Subtracted Cube</th>
                    <th>Residual Cube</th>
                    <th>No. of Bad Channel</th>
                    <th>Missing Data <br>(Channel)</th>
                    </tr>
                    <tr align="middle">
                    <td>
                    <a href="{0}" target="_blank"><img src="{1}" width="{2}" height="{3}" alt="thumbnail"></a>
                    </td>
                    <td>
                    <a href="{4}" target="_blank"><img src="{5}" width="{6}" height="{7}" alt="thumbnail"></a>
                    </td>
                    <td>
                    <a href="{8}" target="_blank"><img src="{9}" width="{10}" height="{11}" alt="thumbnail"></a>
                    </td>
                    <td id='{12}'>{13}
                    <form action="{14}" method="get" target="_blank">
                     <button type = "submit" style="font-size:20px; width=50%; height=50%">Click here</button>
                    </form>
                    <td id='{15}'>{16}
                    """.format(cube_plots[1],
                               fig_dir+'/' + thumb_cubeplots[1],
                               sizeX,
                               sizeY,
                               cube_plots[0],
                               fig_dir+'/'+ thumb_cubeplots[0],
                               sizeX,
                               sizeY,
                               cube_plots[2],
                               fig_dir+'/'+ thumb_cubeplots[2],
                               sizeX,
                               sizeY,
                               QC_badchan_id,
                               n_bad_chan,
                               fig_dir+'/' + mosaic_bad_chan,
                               QC_mdata_id,
                               QC_mdata_keyword))


html.write("""</td> 
              </tr>
              </table>
              <h2 align="middle">HIPASS sources within 6x6 sq degree</h2>
              <table>
              <tr align="middle">
              <td id="cell">
              <form action="{0}" method="get" target="_blank">
                 <button type = "submit" style="font-size:20px; width=50%; height=50%">Click here</button>
              </form>
              """.format(hipass_cat))

### Finish HTML report with generated time stamp

html.write("""
              </td>
              </tr>
              </table>
                                             
              <p align=left>
              Generated at {0} <br>
              <i> Report bugs to 
              <a href="mailto:biqing.for@icrar.org">Bi-Qing For</a></i>
              </p>
              </body>
              </html>""".format(str(datetime.now())))

html.close()
print ("Spectral line validation report written to '{0}'.".format(html_name))<|MERGE_RESOLUTION|>--- conflicted
+++ resolved
@@ -28,7 +28,6 @@
 # Email: biqing.for [at] icrar.org
 # 
 # Modified Date: 23 Feb 2021 (BQF)
-#
 ################################################################################
 
 import os
@@ -156,6 +155,7 @@
     if os.path.isfile(hipass_cat):
         os.system('rm '+ hipass_cat)
 
+
     f = open(hipass_cat,'a')
 
     if hicat_result.keys()==[catalogue_hicat]:
@@ -188,6 +188,7 @@
 
     line = subprocess.check_output(['grep', 'Processed with ASKAPsoft', param])
     str_line = line.decode('utf-8')
+
     askapsoft = re.findall('ASKAPsoft\ version\ [0-9].+', str_line)[0].split()[-1]
 
     return askapsoft
@@ -466,15 +467,6 @@
     
     QC_BEAM_LABEL = []
 
-<<<<<<< HEAD
-=======
-=======
-    file_dir = 'SpectralCube_BeamLogs'
-    basename = '/beamlog.image.restored.' + imagebase + field
-    QC_BEAMS_LABEL = []
-    
->>>>>>> 0242d8c7b484c81f2ae7076c53eae2f48924307b
->>>>>>> 71cb94df
     for i in range(0,36):
         b_threshold = beam_threshold[i]  #index 0 corresponds to beam 26 as input threshold is sorted by beam position.  
         if (b_threshold >= 0.05):  
@@ -603,15 +595,6 @@
     Plotting and visualising flagging statistics of 36 beams. 
     """
 
-<<<<<<< HEAD
-=======
-<<<<<<< HEAD
-=======
-    file_dir = diagnostics_dir +'/cubestats-'+ field 
-    basename = '/cubeStats-image.restored.' + imagebase + field  
-    
->>>>>>> 0242d8c7b484c81f2ae7076c53eae2f48924307b
->>>>>>> 71cb94df
     title = 'Flagged Fraction'
     plot_name = 'FlagStat.png'
     saved_fig = fig_dir+'/'+plot_name
@@ -793,7 +776,6 @@
     if not glob.glob(file_dir + basename +'*.txt'):
         basename = '/cubeStats-image.restored.' + imagebase + 'MilkyWay.' + field
 
-        
     params = {'axes.labelsize': 6,
               'axes.titlesize':6,
               'xtick.labelsize':5,
@@ -830,9 +812,7 @@
             # Freedman-Diaconis rule. Nchan includes all processed channels, not excluding outliers. 
             bin_width = 2*iqr(x)*nchan**(-1/3) 
 
-
             # If IQR is zero, most data are zero or masked. Mark beam as bad.            
-
             if bin_width == 0:
                 ID_LABEL.append('bad')
                 axs[i].set_xlim(-1, 1)
@@ -953,16 +933,12 @@
     Plotting and visualising statistics of 36 beams. 
     """
     file_dir = diagnostics_dir +'/cubestats-'+ field 
-<<<<<<< HEAD
-    basename = '/cubeStats-image.restored.' + imagebase + field
-=======
     basename = '/cubeStats-image.restored.' + imagebase + field  
->>>>>>> 71cb94df
 
     # use different basename for the Milky Way range
     if not glob.glob(file_dir + basename +'*.txt'):
         basename = '/cubeStats-image.restored.' + imagebase + 'MilkyWay.' + field
-    
+        
     params = {'axes.labelsize': 10,
               'axes.titlesize':10,
               'font.size':10}
@@ -1022,6 +998,7 @@
     if not glob.glob(file_dir + basename +'*.txt'):
         basename = '/beamlog.image.restored.' + imagebase + 'MilkyWay.' + field
 
+    
     BEAM_THRESHOLD = []
     
     title1 = 'Restoring beam bmaj standard deviation [arcsec]'
@@ -1227,6 +1204,10 @@
     make_Thumbnail(image, thumb_img, sizeX, sizeY, fig_dir)
 
 
+beam_MADMFD_fig, MADMFD_plot = BeamStat_plot('MADMFD', n)
+thumb_img = 'thumb_'+ str(sizeX) + '_'+ MADMFD_plot
+make_Thumbnail(beam_MADMFD_fig, thumb_img, sizeX, sizeY, fig_dir)
+
 bmaj_stdev_fig, bmin_stdev_fig, bmaj_stdev_plot, bmin_stdev_plot, max_ratioBA_fig, min_ratioBA_fig, max_ratioBA_plot, min_ratioBA_plot, beam_threshold = ResBeam_Stats_plot(n, header_bmaj, header_bmin)
 thumb_img = 'thumb_'+ str(sizeX) + '_'+ bmaj_stdev_plot
 make_Thumbnail(bmaj_stdev_fig, thumb_img, sizeX, sizeY, fig_dir)
@@ -1241,10 +1222,6 @@
 #beam_Avg_RMS_fig, AvgRMS_plot = BeamStat_plot('Avg_RMS', n)
 #thumb_img = 'thumb_'+ str(sizeX) + '_'+ AvgRMS_plot
 #make_Thumbnail(beam_Avg_RMS_fig, thumb_img, sizeX, sizeY, fig_dir)
-
-beam_MADMFD_fig, MADMFD_plot = BeamStat_plot('MADMFD', n)
-thumb_img = 'thumb_'+ str(sizeX) + '_'+ MADMFD_plot
-make_Thumbnail(beam_MADMFD_fig, thumb_img, sizeX, sizeY, fig_dir)
 
 beamExpRMS_fig, beamExpRMS_plot = Beam_ExpRMSplot(BEAM_EXP_RMS, n)
 thumb_img = 'thumb_'+ str(sizeX) + '_'+ beamExpRMS_plot
